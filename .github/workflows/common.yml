--- conflicted
+++ resolved
@@ -31,13 +31,9 @@
         type: string
 
 env:
-<<<<<<< HEAD
   CMAKE_CONFIG_ARGUMENT: "${{ startsWith(inputs.os, 'windows') && format('--config {0}', inputs.build-type) || '' }}"
   CMAKE_BUILD_TYPE_VARIABLE: "${{ !startsWith(inputs.os, 'windows') && format('-DCMAKE_BUILD_TYPE={0}', inputs.build-type) || ''}}"
   CMAKE_GIT_EXCLUDE: "${{ startsWith(inputs.os, 'windows') && '-DGIT=OFF' || '' }}"
-=======
-  CMAKE_MULTIBUILD_CONFIG: "${{ startsWith(inputs.os, 'windows') && '--config Debug' || '' }}"
->>>>>>> ce4178d1
 
 jobs:
   build-all:
@@ -125,11 +121,7 @@
         run: |
           mkdir -p build
           cd build
-<<<<<<< HEAD
-          cmake ${{env.CMAKE_BUILD_TYPE_VARIABLE}} ${{ env.CMAKE_GIT_EXCLUDE }} ..
-=======
-          cmake ..
->>>>>>> ce4178d1
+          cmake ${{env.CMAKE_BUILD_TYPE_VARIABLE}} ..
 
       - name: Build C API
         working-directory: ./build
