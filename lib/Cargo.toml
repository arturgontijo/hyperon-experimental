[package]
name = "hyperon"
version = "0.1.6"
authors = ["Vitaly Bogdanov <vsbogd@gmail.com>"]
edition = "2021"

[dependencies]
mopa = "0.2.2"
regex = "1.5.4"
log = "0.4.0"
env_logger = "0.8.4"
directories = "5.0.1" # For Environment to find platform-specific config location
smallvec = "1.10.0"
im = "15.1.0"
<<<<<<< HEAD
xxhash-rust = {version="0.8.7", features=["xxh3"]}
=======
rand = "0.8.5"
bitset = "0.1.2"
>>>>>>> 169da1d1

[lib]
name = "hyperon"
path = "src/lib.rs"
crate-type = ["lib"]

[features]
default = []
# Add one of the features below into default list to enable.
# See https://doc.rust-lang.org/cargo/reference/features.html#the-features-section
minimal = [] # enables minimal MeTTa interpreter
variable_operation = [] # enables evaluation of the expressions which have
                        # a variable on the first position, doesn't affect
                        # minimal MeTTa functionality<|MERGE_RESOLUTION|>--- conflicted
+++ resolved
@@ -12,12 +12,9 @@
 directories = "5.0.1" # For Environment to find platform-specific config location
 smallvec = "1.10.0"
 im = "15.1.0"
-<<<<<<< HEAD
 xxhash-rust = {version="0.8.7", features=["xxh3"]}
-=======
 rand = "0.8.5"
 bitset = "0.1.2"
->>>>>>> 169da1d1
 
 [lib]
 name = "hyperon"
