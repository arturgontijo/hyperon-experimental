use hyperon::*;
use hyperon::space::DynSpace;

use crate::util::*;
use crate::space::*;

use std::os::raw::*;
use std::fmt::Display;
use std::convert::TryInto;
use std::collections::HashSet;
use std::iter::FromIterator;
use std::sync::atomic::{AtomicPtr, Ordering};

use hyperon::matcher::{Bindings, BindingsSet};
use std::ptr;

// Atom

#[repr(C)]
pub enum atom_type_t {
    SYMBOL,
    VARIABLE,
    EXPR,
    GROUNDED,
}

//Implementation Notes: both `atom_t` and `atom_ref_t` are transparent wrappers around a RustAtom,
// which internally knows whether it owns or borrows the native `Atom` struct.  The reason for this
// design choice is because at allows a pointer to `atom_ref` to be used interchangeably with a
// pointer to `atom_t`
//
//TODO for Alpha: Explain this in user-facing API docs, along with ownership conventions
#[repr(C)]
enum RustAtom {
    None,
    Owned(Box<RustOpaqueAtom>),
    Borrowed(*const RustOpaqueAtom)
}

struct RustOpaqueAtom(Atom);

impl RustAtom {
    pub(crate) fn is_null(&self) -> bool {
        match self {
            Self::None => true,
            Self::Owned(_) => false,
            Self::Borrowed(atom_ptr) => atom_ptr.is_null()
        }
    }
    pub(crate) fn borrow(&self) -> &Atom {
        match self {
            Self::None => panic!("Attempt to access NULL atom"),
            Self::Owned(atom) => &atom.0,
            Self::Borrowed(atom_ptr) => unsafe{ &(**atom_ptr).0 }
        }
    }
    pub(crate) fn into_ref(self) -> &'static Atom {
        match self {
            Self::None => panic!("Attempt to access NULL atom"),
            Self::Owned(_) => panic!("atom_ref must reference an atom stored elsewhere"),
            Self::Borrowed(atom_ptr) => unsafe{ &(*atom_ptr).0 }
        }
    }
    pub(crate) fn into_inner(self) -> Atom {
        match self {
            Self::None => panic!("Attempt to access NULL atom"),
            Self::Owned(atom) => atom.0,
            Self::Borrowed(_) => panic!("Can't extract borrowed atom"),
        }
    }
}

/// Contains an Atom of any type
///
/// `atom_t` must be freed with `atom_free`, or passed by value to a function that takes ownership
/// of the atom.
//NOTE: In the future, we will want this struct to actually mirror a Rust atom's internals, or
// possibly just reexport them.
#[repr(transparent)]
pub struct atom_t {
    atom: RustAtom,
}

impl From<Atom> for atom_t {
    fn from(atom: Atom) -> Self {
        Self{ atom: RustAtom::Owned(Box::new(RustOpaqueAtom(atom))) }
    }
}

impl From<Option<Atom>> for atom_t {
    fn from(atom: Option<Atom>) -> Self {
        match atom {
            Some(atom) => atom.into(),
            None => Self::null()
        }
    }
}

impl atom_t {
    pub(crate) fn null() -> Self {
        Self{ atom: RustAtom::None }
    }
    pub(crate) fn borrow(&self) -> &Atom {
        self.atom.borrow()
    }
    pub(crate) fn into_inner(self) -> Atom {
        self.atom.into_inner()
    }
}

/// Refers to an Atom owned by another object.  It is not necessary to free `atom_ref_t`.
///
/// NOTE: A pointer to `atom_t` can be passed to any function requesting with a pointer to `atom_ref_t`.
///
/// WARNING: `atom_ref_t` must not be accessed beyond the lifetime of the object which owns the atom
/// it references.
///
//NOTE: In the future, atom_ref_t will probably just be a `*const Atom` internally, and may even be
// removed, once `Atom` and `atom_t` can share a memory layout
#[repr(transparent)]
pub struct atom_ref_t {
    atom: RustAtom,
}

impl From<&Atom> for atom_ref_t {
    fn from(atom: &Atom) -> Self {
        Self{ atom: RustAtom::Borrowed((atom as *const Atom).cast()) }
    }
}

impl atom_ref_t {
    pub(crate) fn null() -> Self {
        Self{ atom: RustAtom::None }
    }
    pub(crate) fn is_null(&self) -> bool {
        self.atom.is_null()
    }
    pub(crate) fn borrow(&self) -> &Atom {
        self.atom.borrow()
    }
    pub(crate) fn into_ref(self) -> &'static Atom {
        self.atom.into_ref()
    }
}

pub struct exec_error_t {
    pub error: ExecError,
}

#[repr(C)]
pub struct var_atom_t {
    pub var: *const c_char,
    pub atom: atom_t,
}

pub struct bindings_t {
    pub bindings: Bindings,
}

#[repr(C)]
pub struct bindings_set_t {
    set: *mut RustBindingsSet,
}

// Internal wrapper type so CBindgen doesn't try and export it
struct RustBindingsSet(BindingsSet);

impl From<BindingsSet> for bindings_set_t {
    fn from(set: BindingsSet) -> Self {
        bindings_set_t {
            set: Box::into_raw(Box::new(RustBindingsSet(set)))
        }
    }
}

impl bindings_set_t {
    pub(crate) fn borrow(&self) -> &BindingsSet {
        unsafe{ &(*self.set).0 }
    }
    pub(crate) fn borrow_mut(&mut self) -> &mut BindingsSet {
        unsafe{ &mut (*self.set).0 }
    }
    pub(crate) fn into_inner(self) -> BindingsSet {
        unsafe{*Box::from_raw(self.set)}.0
    }
}

pub type bindings_callback_t = lambda_t<*const bindings_t>;
pub type bindings_mut_callback_t = lambda_t<*mut bindings_t>;

#[repr(C)]
pub struct gnd_api_t {
    // TODO: replace args by C array and ret by callback
    // One can assign NULL to this field, it means the atom is not executable
    execute: Option<extern "C" fn(*const gnd_t, *const vec_atom_t, *mut vec_atom_t) -> *mut exec_error_t>,
    match_: Option<extern "C" fn(*const gnd_t, *const atom_ref_t, bindings_mut_callback_t, *mut c_void)>,
    eq: extern "C" fn(*const gnd_t, *const gnd_t) -> bool,
    clone: extern "C" fn(*const gnd_t) -> *mut gnd_t,
    display: extern "C" fn(*const gnd_t, *mut c_char, usize) -> usize,
    free: extern "C" fn(*mut gnd_t),
}

/// Use this struct as a header the the buffer used to implement a grounded atom
//FUTURE TODO: Asking the user to maintain this header on their allocation is error-prone.  For example
//the user may forget to free the typ field.  I'd like to revisit this API after alpha, and make it
//more opaque - and potentially also offer some small amount of allocation-free storage (like 16 bytes)
//for grounded atom types that are fundamentally small.
#[repr(C)]
pub struct gnd_t {
    api: *const gnd_api_t,
    typ: atom_t,
}

#[no_mangle]
pub extern "C" fn exec_error_runtime(message: *const c_char) -> *mut exec_error_t {
    Box::into_raw(Box::new(exec_error_t{ error: ExecError::Runtime(cstr_into_string(message)) }))
}

#[no_mangle]
pub extern "C" fn exec_error_no_reduce() -> *mut exec_error_t {
    Box::into_raw(Box::new(exec_error_t{ error: ExecError::NoReduce }))
}

#[no_mangle]
pub extern "C" fn exec_error_free(error: *mut exec_error_t) {
    unsafe{ drop(Box::from_raw(error)); }
}

// bindings
#[no_mangle]
pub extern "C" fn bindings_new() -> *mut bindings_t {
    bindings_into_ptr(Bindings::new())
}

#[no_mangle]
pub extern "C" fn bindings_free(bindings: *mut bindings_t) {
    // drop() does nothing actually, but it is used here for clarity
    drop(unsafe{Box::from_raw(bindings)});
}

#[no_mangle]
pub extern "C" fn bindings_clone(bindings: *const bindings_t) -> *mut bindings_t {
    bindings_into_ptr(unsafe{ &(*bindings) }.bindings.clone())
}

/// Writes a text description of the bindings_t into the provided buffer and returns the number of bytes
/// written, or that would have been written had the buf_len been large enough, excluding the
/// string terminator.
#[no_mangle]
pub extern "C" fn bindings_to_str(bindings: *const bindings_t, buf: *mut c_char, buf_len: usize) -> usize {
    let bindings = unsafe{ &(*bindings).bindings };
    write_into_buf(bindings, buf, buf_len)
}

#[no_mangle]
pub extern "C" fn bindings_eq(bindingsa: *const bindings_t, bindingsb: *const bindings_t) -> bool {
    let left = unsafe{&(*bindingsa).bindings};
    let right = unsafe{&(*bindingsb).bindings};
    left == right
}

#[no_mangle]
pub extern "C" fn bindings_traverse(cbindings: *const bindings_t, callback: lambda_t<var_atom_t>, context: *mut c_void) {
    let bindings = unsafe{&(*cbindings).bindings};
    bindings.iter().for_each(|(var, atom)|  {
            let name = string_as_cstr(var.name());
            let var_atom = var_atom_t {
                var: name.as_ptr(),
                atom: atom.into()
            };
            callback(var_atom, context);
        }
    )
}

#[no_mangle]
pub extern "C" fn bindings_add_var_binding(bindings: * mut bindings_t, var_atom: var_atom_t) -> bool {
    let bindings = unsafe{ &mut(*bindings).bindings };
    let var = VariableAtom::new(cstr_into_string ( var_atom.var ));
    let atom = var_atom.atom.into_inner();
    match bindings.clone().add_var_binding_v2(var, atom) {
        Ok(new_bindings) => {
            *bindings = new_bindings;
            true
        },
        Err(_) => false
    }
}

#[no_mangle]
pub extern "C" fn bindings_is_empty(bindings: *const bindings_t) -> bool{
    let bindings = unsafe{ &(*bindings).bindings };
    bindings.is_empty()
}

/// Returns the atom bound to the supplied variable in the bindings.  Returns a NULL atom_ref if the
/// variable is not present.
#[no_mangle]
pub extern "C" fn bindings_resolve(bindings: *const bindings_t, var_name: *const c_char) -> atom_t
{
    let bindings = unsafe{&(*bindings).bindings};
    let var = VariableAtom::new(cstr_into_string(var_name));

    bindings.resolve(&var).into()
}

#[no_mangle]
pub extern "C" fn bindings_merge(bindings_left: *const bindings_t, bindings_right: *const bindings_t) -> *mut bindings_t
{
    let bindings_l = unsafe{ &(*bindings_left).bindings };
    let bindings_r = unsafe{ &(*bindings_right).bindings };

    match Bindings::merge(bindings_l, bindings_r){
        None => { ptr::null_mut() }
        Some(merged) => { bindings_into_ptr(merged)}
    }
}

/// WARNING: This function takes ownership of the _self argument.
/// After calling this function, the bindings_t passed as _self must not be accessed or freed
///
/// The object returned from this function must be freed with bindings_set_free()
#[no_mangle]
pub extern "C" fn bindings_merge_v2(_self: *mut bindings_t, other: *const bindings_t) -> bindings_set_t
{
    let other = unsafe{ &(*other).bindings };
    let owned_self = ptr_into_bindings(_self);

    let new_set = owned_self.merge_v2(other);
    new_set.into()
}

/// Returns the atom bound to the supplied variable, and then removes the variable-atom pair from the
/// bindings.  Returns a NULL atom_ref if the variable is not present.
#[no_mangle]
pub extern "C" fn bindings_resolve_and_remove(bindings: *mut bindings_t, var_name: *const c_char) -> atom_t {
    let bindings = unsafe{&mut(*bindings).bindings};
    let var = VariableAtom::new(cstr_into_string(var_name));

    bindings.resolve_and_remove(&var).into()
}

#[no_mangle]
pub extern "C" fn bindings_narrow_vars(bindings: *mut bindings_t, vars: *const vec_atom_t) {
    let bindings = unsafe{&mut (*bindings).bindings};
    let vars = unsafe{&*vars}.as_slice();
    let vars_iter = vars.into_iter().map(|atom| {
        TryInto::<&VariableAtom>::try_into(atom)
            .expect("Only variable atoms allowed for bindings_narrow_vars")
    });
    let vars_set = HashSet::from_iter(vars_iter);

    let mut new_bindings = bindings.narrow_vars(&vars_set);
    core::mem::swap(&mut new_bindings, bindings);
}

// end of bindings

// bindings_set

#[no_mangle]
pub extern "C" fn bindings_set_empty() -> bindings_set_t {
    BindingsSet::empty().into()
}

#[no_mangle]
pub extern "C" fn bindings_set_single() -> bindings_set_t {
    BindingsSet::single().into()
}

/// WARNING: This function takes ownership of the bindings argument.
/// After calling this function, the bindings_t passed must not be accessed or freed
///
/// The object returned from this function must be freed with bindings_set_free()
#[no_mangle]
pub extern "C" fn bindings_set_from_bindings(bindings: *mut bindings_t) -> bindings_set_t {
    let owned_bindings = ptr_into_bindings(bindings);
    BindingsSet::from(owned_bindings).into()
}

/// WARNING: This function takes ownership of the bindings argument.
/// After calling this function, the bindings_t passed must not be accessed or freed
#[no_mangle]
pub extern "C" fn bindings_set_push(set: *mut bindings_set_t, bindings: *mut bindings_t) {
    let set = unsafe{ (&mut *set).borrow_mut() };
    let owned_bindings = ptr_into_bindings(bindings);
    set.push(owned_bindings);
}

#[no_mangle]
pub extern "C" fn bindings_set_free(set: bindings_set_t) {
    // drop() does nothing actually, but it is used here for clarity
    drop(set.into_inner());
}

#[no_mangle]
pub extern "C" fn bindings_set_clone(set: *const bindings_set_t) -> bindings_set_t {
    let set = unsafe{ (&*set).borrow() };
    set.clone().into()
}

#[no_mangle]
pub extern "C" fn bindings_set_eq(set: *const bindings_set_t, other: *const bindings_set_t) -> bool {
    let set = unsafe{ (&*set).borrow() };
    let other = unsafe{ (&*other).borrow() };
    set == other
}

/// Writes a text description of the bindings_set_t into the provided buffer and returns the number of bytes
/// written, or that would have been written had the buf_len been large enough, excluding the
/// string terminator.
#[no_mangle]
pub extern "C" fn bindings_set_to_str(set: *const bindings_set_t, buf: *mut c_char, buf_len: usize) -> usize {
    let set = unsafe{ (&*set).borrow() };
    write_into_buf(set, buf, buf_len)
}

#[no_mangle]
pub extern "C" fn bindings_set_is_empty(set: *const bindings_set_t) -> bool {
    let set = unsafe{ (&*set).borrow() };
    set.is_empty()
}

#[no_mangle]
pub extern "C" fn bindings_set_is_single(set: *const bindings_set_t) -> bool {
    let set = unsafe{ (&*set).borrow() };
    set.is_single()
}

#[no_mangle]
pub extern "C" fn bindings_set_iterate(set: *mut bindings_set_t, callback: bindings_mut_callback_t, context: *mut c_void) {
    let set = unsafe{ (&mut *set).borrow_mut() };
    for bindings in set.iter_mut() {
        let bindings_ptr = (bindings as *mut Bindings).cast::<bindings_t>();
        callback(bindings_ptr, context);
    }
}

#[no_mangle]
pub extern "C" fn bindings_set_add_var_equality(set: *mut bindings_set_t, a: *const atom_ref_t, b: *const atom_ref_t) {
    let set = unsafe{ (&mut *set).borrow_mut() };
    let a = unsafe{ (&*a).borrow() };
    let b = unsafe{ (&*b).borrow() };

    let mut owned_set = BindingsSet::empty();
    core::mem::swap(&mut owned_set, set);
    let mut result_set = owned_set.add_var_equality(a.try_into().unwrap(), b.try_into().unwrap());
    core::mem::swap(&mut result_set, set);
}

#[no_mangle]
pub extern "C" fn bindings_set_add_var_binding(set: *mut bindings_set_t, var: *const atom_ref_t, value: *const atom_ref_t) {
    let set = unsafe{ (&mut *set).borrow_mut() };
    let var = unsafe{ (&*var).borrow() };
    let value = unsafe{ (&*value).borrow() };

    let mut owned_set = BindingsSet::empty();
    core::mem::swap(&mut owned_set, set);
    let mut result_set = owned_set.add_var_binding(TryInto::<&VariableAtom>::try_into(var).unwrap(), value);
    core::mem::swap(&mut result_set, set);
}

#[no_mangle]
pub extern "C" fn bindings_set_merge_into(_self: *mut bindings_set_t, other: *const bindings_set_t) {
    let _self = unsafe{ (&mut *_self).borrow_mut() };
    let other = unsafe{ (&*other).borrow() };
    let mut owned_self = BindingsSet::empty();
    core::mem::swap(_self, &mut owned_self);

    let mut result_set = owned_self.merge(other);
    core::mem::swap(_self, &mut result_set);
}

// end of bindings_set functions

/// Returns an atom_ref_t that points to the supplied atom.
///
/// WARNING: The returned `atom_ref_t` must not be accessed after the atom it refers to has been freed,
/// or after ownership of the original atom has been transferred to another function
#[no_mangle]
pub unsafe extern "C" fn atom_ref(atom: *const atom_t) -> atom_ref_t {
    let atom = unsafe { (*atom).borrow() };
    atom.into()
}

/// Returns an atom_ref_t that does not point to any atom
#[no_mangle]
pub unsafe extern "C" fn atom_ref_null() -> atom_ref_t {
    atom_ref_t::null()
}

#[no_mangle]
pub unsafe extern "C" fn atom_sym(name: *const c_char) -> atom_t {
    // cstr_as_str() keeps pointer ownership, but Atom::sym() copies resulting
    // String into Atom::Symbol::symbol field.
    Atom::sym(cstr_as_str(name)).into()
}

//TODO BEFORE MERGE for Alpha: Make an interface that can construct an expression directly from an vec_atom_t
#[no_mangle]
pub unsafe extern "C" fn atom_expr(children: *mut atom_t, size: usize) -> atom_t {
    let c_arr = std::slice::from_raw_parts_mut(children, size);
    let children: Vec<Atom> = c_arr.into_iter().map(|atom| {
        core::mem::replace(atom, atom_t::null()).into_inner()
    }).collect();
    Atom::expr(children).into()
}

#[no_mangle]
pub unsafe extern "C" fn atom_var(name: *const c_char) -> atom_t {
    Atom::var(cstr_as_str(name)).into()
}

#[no_mangle]
pub extern "C" fn atom_gnd(gnd: *mut gnd_t) -> atom_t {
    Atom::gnd(CGrounded(AtomicPtr::new(gnd))).into()
}

/// Returns a new grounded `atom_t` referencing the space
/// 
/// This function does not consume the space and the space still must be freed with `space_free`
#[no_mangle]
pub extern "C" fn atom_gnd_for_space(space: *const space_t) -> atom_t {
    let space = unsafe { &(*space).0 };
    Atom::gnd(space.clone()).into()
}

#[no_mangle]
pub unsafe extern "C" fn atom_get_type(atom: *const atom_ref_t) -> atom_type_t {
    match (*atom).borrow() {
        Atom::Symbol(_) => atom_type_t::SYMBOL,
        Atom::Variable(_) => atom_type_t::VARIABLE,
        Atom::Expression(_) => atom_type_t::EXPR,
        Atom::Grounded(_) => atom_type_t::GROUNDED,
    }
}

/// Returns `true` if the referenced atom is invalid, otherwise returns `false`
#[no_mangle]
pub unsafe extern "C" fn atom_is_null(atom: *const atom_ref_t) -> bool {
    (*atom).is_null()
}

/// Writes a text description of the atom into the provided buffer and returns the number of bytes
/// written, or that would have been written had the buf_len been large enough, excluding the
/// string terminator.
#[no_mangle]
pub extern "C" fn atom_to_str(atom: *const atom_ref_t, buf: *mut c_char, buf_len: usize) -> usize {
    let atom = unsafe{ (&*atom).borrow() };
    write_into_buf(atom, buf, buf_len)
}

/// Writes the name of the atom into the provided buffer and returns the number of bytes
/// written, or that would have been written had the buf_len been large enough, excluding the
/// string terminator.
#[no_mangle]
pub extern "C" fn atom_get_name(atom: *const atom_ref_t, buf: *mut c_char, buf_len: usize) -> usize {
    let atom = unsafe{ (&*atom).borrow() };
    match atom {
        Atom::Symbol(s) => write_into_buf(s.name(), buf, buf_len),
        Atom::Variable(v) => write_into_buf(v.name(), buf, buf_len),
        _ => panic!("Only Symbol and Variable has name attribute!"),
    }
}

#[no_mangle]
pub unsafe extern "C" fn atom_get_object(atom: *const atom_ref_t) -> *mut gnd_t {
    if let Atom::Grounded(ref g) = (&*atom).borrow() {
        match (*g).as_any_ref().downcast_ref::<CGrounded>() {
            Some(g) => g.get_mut_ptr(),
            None => panic!("Returning non C grounded objects is not implemented yet!"),
        }
    } else {
        panic!("Only Grounded has object attribute!");
    }
}

/// Returns a space_t from a grounded atom referencing the space
/// 
/// The returned space is borrowed from the atom, and should not be freed nor accessed after the atom
/// has been freed.
#[no_mangle]
pub unsafe extern "C" fn atom_get_space(atom: *const atom_ref_t) -> *const space_t {
    let atom = (&*atom).borrow();
    if let Some(space) = Atom::as_gnd::<DynSpace>(atom) {
        (space as *const DynSpace).cast()
    } else {
        panic!("Atom does not reference a space");
    }
}

#[no_mangle]
pub extern "C" fn atom_get_grounded_type(atom: *const atom_ref_t) -> atom_t {
    if let Atom::Grounded(ref g) = unsafe{ (&*atom).borrow() } {
        g.type_().into()
    } else {
        panic!("Only Grounded atoms has grounded type attribute!");
    }
}

#[no_mangle]
pub unsafe extern "C" fn atom_get_children(atom: *const atom_ref_t,
        callback: c_atoms_callback_t, context: *mut c_void) {
    if let Atom::Expression(ref e) = (&*atom).borrow() {
        return_atoms(e.children(), callback, context);
    } else {
        panic!("Only Expression atoms have children!");
    }
}

/// Performs a depth-first exhaustive iteration of an atom and all its children recursively.
/// The first result returned will be the atom itself
#[no_mangle]
pub unsafe extern "C" fn atom_iterate(atom: *const atom_ref_t,
        callback: c_atom_callback_t, context: *mut c_void) {
    let atom = (&*atom).borrow();
    for inner_atom in AtomIter::new(atom) {
        callback(inner_atom.into(), context);
    }
}

/// The object returned from this function must be freed with bindings_set_free()
#[no_mangle]
pub extern "C" fn atom_match_atom(a: *const atom_ref_t, b: *const atom_ref_t) -> bindings_set_t {
    let a = unsafe{ (&*a).borrow() };
    let b = unsafe{ (&*b).borrow() };
    let result_set: BindingsSet = crate::atom::matcher::match_atoms(a, b).collect();
    result_set.into()
}

#[no_mangle]
pub unsafe extern "C" fn atom_free(atom: atom_t) {
    // drop() does nothing actually, but it is used here for clarity
    drop(atom.into_inner());
}

#[no_mangle]
pub extern "C" fn atom_clone(atom: *const atom_ref_t) -> atom_t {
    unsafe{ &*atom }.borrow().clone().into()
}

#[no_mangle]
pub unsafe extern "C" fn atom_eq(atoma: *const atom_ref_t, atomb: *const atom_ref_t) -> bool {
    (&*atoma).borrow() == (&*atomb).borrow()
}

//TODO BEFORE MERGE, rename vec_atom_t to atom_vec_t

//TODO BEFORE MERGE, add "from C array" method
//TODO BEFORE MERGE, "from va_args" method

/// Represents a list (aka Vec) of Atoms.  It is unsafe to directly access the fields of this struct, so
/// accessors should be used instead
#[repr(C)]
pub struct vec_atom_t {
    ptr: *mut RustOpaqueAtom,
    len: usize,
    capacity: usize,
}

impl vec_atom_t {
    fn as_slice(&self) -> &[Atom] {
        core::borrow::Borrow::borrow(self)
    }
}

impl From<Vec<Atom>> for vec_atom_t {
    fn from(vec: Vec<Atom>) -> Self {
        //When Vec::into_raw_parts is stabilized then use it.  https://github.com/rust-lang/rust/issues/65816
        let mut vec = core::mem::ManuallyDrop::new(vec);
        Self {
            ptr: vec.as_mut_ptr().cast(),
            len: vec.len(),
            capacity: vec.capacity()
        }
    }
}

impl From<vec_atom_t> for Vec<Atom> {
    fn from(vec: vec_atom_t) -> Self {
        unsafe{ Vec::from_raw_parts(vec.ptr.cast(), vec.len, vec.capacity) }
    }
}

impl Drop for vec_atom_t {
    fn drop(&mut self) {
        let vec: Vec<Atom> = unsafe{ Vec::from_raw_parts(self.ptr.cast(), self.len, self.capacity) };
        drop(vec);
    }
}

impl core::borrow::Borrow<[Atom]> for vec_atom_t {
    fn borrow(&self) -> &[Atom] {
        unsafe{ core::slice::from_raw_parts(self.ptr.cast(), self.len) }
    }
}

#[no_mangle]
pub extern "C" fn vec_atom_new() -> vec_atom_t {
    Vec::<Atom>::new().into()
}

#[no_mangle]
pub unsafe extern "C" fn vec_atom_free(vec: vec_atom_t) {
    drop(vec);
}

#[no_mangle]
pub unsafe extern "C" fn vec_atom_len(vec: *const vec_atom_t) -> usize {
    (*vec).len
}

#[no_mangle]
pub unsafe extern "C" fn vec_atom_pop(vec: *mut vec_atom_t) -> atom_t {
    let vec_contents = core::mem::replace(&mut *vec, core::mem::zeroed());
    let mut rust_vec: Vec<Atom> = vec_contents.into();
    let result_atom: atom_t = rust_vec.pop().into();
    *vec = rust_vec.into();
    result_atom
}

#[no_mangle]
pub unsafe extern "C" fn vec_atom_push(vec: *mut vec_atom_t, atom: atom_t) {
    let vec_contents = core::mem::replace(&mut *vec, core::mem::zeroed());
    let mut rust_vec: Vec<Atom> = vec_contents.into();
    rust_vec.push(atom.into_inner());
    *vec = rust_vec.into();
}

/// WARNING: The atom returned from this function remains owned by the vec_atom_t.  It must NOT be
/// accessed after the vec_atom_get has been modified or freed
#[no_mangle]
pub unsafe extern "C" fn vec_atom_get(vec: *const vec_atom_t, idx: usize) -> atom_ref_t {
    let vec = &*vec;
    let atom: &Atom = &vec.as_slice()[idx];
    atom.into()
}

pub type atom_array_t = array_t<atom_ref_t>;
pub type c_atoms_callback_t = lambda_t<atom_array_t>;

pub type c_atom_callback_t = lambda_t<atom_ref_t>;

#[no_mangle]
pub extern "C" fn atoms_are_equivalent(first: *const atom_ref_t, second: *const atom_ref_t) -> bool {
    let first = unsafe{ &*first }.borrow();
    let second = unsafe{ &*second }.borrow();
    crate::atom::matcher::atoms_are_equivalent(first, second)
}

/////////////////////////////////////////////////////////////////
// Code below is a boilerplate code to implement C API correctly.
// It is not a part of C API.

pub fn bindings_into_ptr(bindings: Bindings) -> *mut bindings_t {
    Box::into_raw(Box::new(bindings_t{bindings}))
}

pub fn ptr_into_bindings(bindings: *mut bindings_t) -> Bindings {
    unsafe {Box::from_raw(bindings)}.bindings
}

pub fn return_atoms(atoms: &Vec<Atom>, callback: c_atoms_callback_t, context: *mut c_void) {
    let results: Vec<atom_ref_t> = atoms.iter()
        .map(|atom| atom.into()).collect();
    callback((&results).into(), context);
}

// C grounded atom wrapper

#[derive(Debug)]
struct CGrounded(AtomicPtr<gnd_t>);

impl CGrounded {
    fn get_mut_ptr(&self) -> *mut gnd_t {
        self.0.load(Ordering::Acquire)
    }

    fn get_ptr(&self) -> *const gnd_t {
        self.0.load(Ordering::Acquire)
    }

    fn api(&self) -> &gnd_api_t {
        unsafe {
            &*(*self.get_ptr()).api
        }
    }

    fn free(&mut self) {
        (self.api().free)(self.get_mut_ptr());
    }

    extern "C" fn match_callback(cbindings: *mut bindings_t, context: *mut c_void) {
        let bindings = ptr_into_bindings(cbindings);
        let vec_bnd = unsafe{ &mut *context.cast::<Vec<Bindings>>() };
        vec_bnd.push(bindings);
    }

}


impl Grounded for CGrounded {
    fn type_(&self) -> Atom {
        unsafe{ &(*self.get_ptr()).typ }.borrow().clone()
    }

    fn execute(&self, args: &[Atom]) -> Result<Vec<Atom>, ExecError> {
        let mut ret = Vec::new();
        match self.api().execute {
            Some(func) => {
<<<<<<< HEAD
                let error = func(self.get_ptr(), (args as *mut Vec<Atom>).cast::<vec_atom_t>(), //TODO BEFORE MERGE, this will kill us if we leave it like this
                    (&mut ret as *mut Vec<Atom>).cast::<vec_atom_t>());
=======
                //NOTE to Vitaly: This vec copy below is a very short-term stop-gap, until I unify the C vec types
                // But I want to change the Rust API first.
                let mut args = args.to_vec();
                let error = func(self.get_ptr(), (&mut args as *mut Vec<Atom>).cast::<vec_atom_t>(),
                (&mut ret as *mut Vec<Atom>).cast::<vec_atom_t>());
>>>>>>> e7d3c229
                let ret = if error.is_null() {
                    Ok(ret)
                } else {
                    let error = unsafe{ Box::from_raw(error) };
                    Err(error.error)
                };
                log::trace!("CGrounded::execute: atom: {:?}, args: {:?}, ret: {:?}", self, args, ret);
                ret
            },
            None => execute_not_executable(self)
        }
    }

    fn match_(&self, other: &Atom) -> matcher::MatchResultIter {
        match self.api().match_ {
            Some(func) => {
                let mut results: Vec<Bindings> = Vec::new();
                let context = (&mut results as *mut Vec<Bindings>).cast::<c_void>();
                let other: atom_ref_t = other.into();
                func(self.get_ptr(), &other,
                    CGrounded::match_callback, context);
                Box::new(results.into_iter())
            },
            None => match_by_equality(self, other)
        }
    }
}

impl PartialEq for CGrounded {
    fn eq(&self, other: &CGrounded) -> bool {
        (self.api().eq)(self.get_ptr(), other.get_ptr())
    }
}

impl Clone for CGrounded {
    fn clone(&self) -> Self {
        CGrounded(AtomicPtr::new((self.api().clone)(self.get_ptr())))
    }
}

impl Display for CGrounded {
    fn fmt(&self, f: &mut std::fmt::Formatter<'_>) -> std::fmt::Result {
        let mut buffer = [0u8; 4096];
        (self.api().display)(self.get_ptr(), buffer.as_mut_ptr().cast::<c_char>(), 4096);
        let text = cstr_into_string(buffer.as_ptr().cast::<c_char>());
        write!(f, "{}", text)
    }
}

impl Drop for CGrounded {
    fn drop(&mut self) {
        self.free();
    }
}

#[cfg(test)]
mod tests {
use super::*;
use std::ptr;

    #[test]
    pub fn test_match_callback() {

        let cbindings = bindings_into_ptr(bind!{var: expr!("atom_test")} );

        let mut results: Vec<Bindings> = Vec::new();
        let context = ptr::addr_of_mut!(results).cast::<c_void>();

        CGrounded::match_callback( cbindings, context);

        assert_eq!(results, vec![Bindings::from(vec![
                (VariableAtom::new("var"), Atom::sym("atom_test"))])]);
    }

}<|MERGE_RESOLUTION|>--- conflicted
+++ resolved
@@ -808,16 +808,8 @@
         let mut ret = Vec::new();
         match self.api().execute {
             Some(func) => {
-<<<<<<< HEAD
                 let error = func(self.get_ptr(), (args as *mut Vec<Atom>).cast::<vec_atom_t>(), //TODO BEFORE MERGE, this will kill us if we leave it like this
                     (&mut ret as *mut Vec<Atom>).cast::<vec_atom_t>());
-=======
-                //NOTE to Vitaly: This vec copy below is a very short-term stop-gap, until I unify the C vec types
-                // But I want to change the Rust API first.
-                let mut args = args.to_vec();
-                let error = func(self.get_ptr(), (&mut args as *mut Vec<Atom>).cast::<vec_atom_t>(),
-                (&mut ret as *mut Vec<Atom>).cast::<vec_atom_t>());
->>>>>>> e7d3c229
                 let ret = if error.is_null() {
                     Ok(ret)
                 } else {
